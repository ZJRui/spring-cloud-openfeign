--- conflicted
+++ resolved
@@ -164,18 +164,8 @@
 			<optional>true</optional>
 		</dependency>
 		<dependency>
-<<<<<<< HEAD
-			<groupId>com.sun.jersey.contribs</groupId>
-			<artifactId>jersey-apache-client4</artifactId>
-			<version>${jersey-apache-client4.version}</version>
-			<optional>true</optional>
-		</dependency>
-		<dependency>
-=======
->>>>>>> 96ae8479
 			<groupId>com.squareup.okhttp3</groupId>
 			<artifactId>okhttp</artifactId>
-			<version>4.1.0</version>
 			<optional>true</optional>
 		</dependency>
 		<dependency>
