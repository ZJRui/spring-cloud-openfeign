/*
 * Copyright 2013-2021 the original author or authors.
 *
 * Licensed under the Apache License, Version 2.0 (the "License");
 * you may not use this file except in compliance with the License.
 * You may obtain a copy of the License at
 *
 *      https://www.apache.org/licenses/LICENSE-2.0
 *
 * Unless required by applicable law or agreed to in writing, software
 * distributed under the License is distributed on an "AS IS" BASIS,
 * WITHOUT WARRANTIES OR CONDITIONS OF ANY KIND, either express or implied.
 * See the License for the specific language governing permissions and
 * limitations under the License.
 */

package org.springframework.cloud.openfeign;

import java.lang.reflect.Field;
import java.util.Objects;

import feign.Client;
import feign.Feign;
import feign.Target;
import feign.httpclient.ApacheHttpClient;
import org.junit.jupiter.api.AfterAll;
import org.junit.jupiter.api.BeforeAll;
import org.junit.jupiter.api.Test;

import org.springframework.beans.factory.annotation.Autowired;
import org.springframework.boot.autoconfigure.EnableAutoConfiguration;
import org.springframework.boot.test.context.SpringBootTest;
import org.springframework.cloud.openfeign.test.NoSecurityConfiguration;
import org.springframework.context.annotation.Bean;
import org.springframework.context.annotation.Configuration;
import org.springframework.context.annotation.Import;
import org.springframework.test.annotation.DirtiesContext;
import org.springframework.util.ReflectionUtils;
import org.springframework.util.SocketUtils;
import org.springframework.web.bind.annotation.RequestMapping;
import org.springframework.web.bind.annotation.RequestMethod;
import org.springframework.web.bind.annotation.RestController;

import static org.assertj.core.api.Assertions.assertThat;
import static org.springframework.boot.test.context.SpringBootTest.WebEnvironment.DEFINED_PORT;

/**
 * @author Spencer Gibb
 * @author Olga Maciaszek-Sharma
 */
<<<<<<< HEAD
@SpringBootTest(classes = FeignHttpClientUrlTests.TestConfig.class, webEnvironment = DEFINED_PORT,
		value = { "spring.application.name=feignclienturltest", "feign.circuitbreaker.enabled=false",
				"feign.okhttp.enabled=false", "spring.cloud.loadbalancer.retry.enabled=false" })
=======
@SpringBootTest(classes = FeignHttpClientUrlTests.TestConfig.class,
		webEnvironment = DEFINED_PORT,
		value = { "spring.application.name=feignclienturltest",
				"feign.hystrix.enabled=false", "feign.okhttp.enabled=false" })
>>>>>>> b8129f52
@DirtiesContext
class FeignHttpClientUrlTests {

	static int port;

	@Autowired
	BeanUrlClientNoProtocol beanClientNoProtocol;

	@Autowired
	private UrlClient urlClient;

	@Autowired
	private BeanUrlClient beanClient;

	@BeforeAll
<<<<<<< HEAD
	public static void beforeClass() {
=======
	static void beforeClass() {
>>>>>>> b8129f52
		port = SocketUtils.findAvailableTcpPort();
		System.setProperty("server.port", String.valueOf(port));
	}

	@AfterAll
<<<<<<< HEAD
	public static void afterClass() {
=======
	static void afterClass() {
>>>>>>> b8129f52
		System.clearProperty("server.port");
	}

	@Test
	void testUrlHttpClient() {
<<<<<<< HEAD
		assertThat(urlClient).as("UrlClient was null").isNotNull();
		Hello hello = urlClient.getHello();
=======
		assertThat(this.urlClient).as("UrlClient was null").isNotNull();
		Hello hello = this.urlClient.getHello();
>>>>>>> b8129f52
		assertThat(hello).as("hello was null").isNotNull();
		assertThat(hello).as("first hello didn't match").isEqualTo(new Hello("hello world 1"));
	}

	@Test
	void testBeanUrl() {
<<<<<<< HEAD
		Hello hello = beanClient.getHello();
=======
		Hello hello = this.beanClient.getHello();
>>>>>>> b8129f52
		assertThat(hello).as("hello was null").isNotNull();
		assertThat(hello).as("first hello didn't match").isEqualTo(new Hello("hello world 1"));
	}

	@Test
<<<<<<< HEAD
	public void testBeanUrlNoProtocol() {
		Hello hello = beanClientNoProtocol.getHello();
=======
	void testBeanUrlNoProtocol() {
		Hello hello = this.beanClientNoProtocol.getHello();
>>>>>>> b8129f52
		assertThat(hello).as("hello was null").isNotNull();
		assertThat(hello).as("first hello didn't match").isEqualTo(new Hello("hello world 1"));
	}

	// this tests that
	@FeignClient(name = "localappurl", url = "http://localhost:${server.port}/")
	protected interface UrlClient {

		@RequestMapping(method = RequestMethod.GET, value = "/hello")
		Hello getHello();

	}

	@FeignClient(name = "beanappurl", url = "#{SERVER_URL}path")
	protected interface BeanUrlClient {

		@RequestMapping(method = RequestMethod.GET, value = "/hello")
		Hello getHello();

	}

	@FeignClient(name = "beanappurlnoprotocol", url = "#{SERVER_URL_NO_PROTOCOL}path")
	protected interface BeanUrlClientNoProtocol {

		@RequestMapping(method = RequestMethod.GET, value = "/hello")
		Hello getHello();

	}

	@Configuration(proxyBeanMethods = false)
	@EnableAutoConfiguration
	@RestController
	@EnableFeignClients(clients = { UrlClient.class, BeanUrlClient.class, BeanUrlClientNoProtocol.class })
	@Import(NoSecurityConfiguration.class)
	protected static class TestConfig {

		@RequestMapping(method = RequestMethod.GET, value = "/hello")
		public Hello getHello() {
			return new Hello("hello world 1");
		}

		@RequestMapping(method = RequestMethod.GET, value = "/path/hello")
		public Hello getHelloWithPath() {
			return getHello();
		}

		@Bean(name = "SERVER_URL")
		public String serverUrl() {
			return "http://localhost:" + port + "/";
		}

		@Bean(name = "SERVER_URL_NO_PROTOCOL")
		public String serverUrlNoProtocol() {
			return "localhost:" + port + "/";
		}

		@Bean
		public Targeter feignTargeter() {
			return new Targeter() {
				@Override
				public <T> T target(FeignClientFactoryBean factory, Feign.Builder feign, FeignContext context,
						Target.HardCodedTarget<T> target) {
					Field field = ReflectionUtils.findField(Feign.Builder.class, "client");
					ReflectionUtils.makeAccessible(field);
					Client client = (Client) ReflectionUtils.getField(field, feign);
					if (target.name().equals("localappurl")) {
						assertThat(client).isInstanceOf(ApacheHttpClient.class).as("client was wrong type");
					}
					return feign.target(target);
				}
			};
		}

	}

	public static class Hello {

		private String message;

<<<<<<< HEAD
		Hello() {
=======
		public Hello() {

>>>>>>> b8129f52
		}

		Hello(String message) {
			this.message = message;
		}

		public String getMessage() {
			return message;
		}

		public void setMessage(String message) {
			this.message = message;
		}

		@Override
		public boolean equals(Object o) {
			if (this == o) {
				return true;
			}
			if (o == null || getClass() != o.getClass()) {
				return false;
			}
			Hello that = (Hello) o;
			return Objects.equals(message, that.message);
		}

		@Override
		public int hashCode() {
			return Objects.hash(message);
		}

	}

}<|MERGE_RESOLUTION|>--- conflicted
+++ resolved
@@ -48,16 +48,9 @@
  * @author Spencer Gibb
  * @author Olga Maciaszek-Sharma
  */
-<<<<<<< HEAD
 @SpringBootTest(classes = FeignHttpClientUrlTests.TestConfig.class, webEnvironment = DEFINED_PORT,
 		value = { "spring.application.name=feignclienturltest", "feign.circuitbreaker.enabled=false",
 				"feign.okhttp.enabled=false", "spring.cloud.loadbalancer.retry.enabled=false" })
-=======
-@SpringBootTest(classes = FeignHttpClientUrlTests.TestConfig.class,
-		webEnvironment = DEFINED_PORT,
-		value = { "spring.application.name=feignclienturltest",
-				"feign.hystrix.enabled=false", "feign.okhttp.enabled=false" })
->>>>>>> b8129f52
 @DirtiesContext
 class FeignHttpClientUrlTests {
 
@@ -73,56 +66,34 @@
 	private BeanUrlClient beanClient;
 
 	@BeforeAll
-<<<<<<< HEAD
-	public static void beforeClass() {
-=======
 	static void beforeClass() {
->>>>>>> b8129f52
 		port = SocketUtils.findAvailableTcpPort();
 		System.setProperty("server.port", String.valueOf(port));
 	}
 
 	@AfterAll
-<<<<<<< HEAD
-	public static void afterClass() {
-=======
 	static void afterClass() {
->>>>>>> b8129f52
 		System.clearProperty("server.port");
 	}
 
 	@Test
 	void testUrlHttpClient() {
-<<<<<<< HEAD
 		assertThat(urlClient).as("UrlClient was null").isNotNull();
 		Hello hello = urlClient.getHello();
-=======
-		assertThat(this.urlClient).as("UrlClient was null").isNotNull();
-		Hello hello = this.urlClient.getHello();
->>>>>>> b8129f52
 		assertThat(hello).as("hello was null").isNotNull();
 		assertThat(hello).as("first hello didn't match").isEqualTo(new Hello("hello world 1"));
 	}
 
 	@Test
 	void testBeanUrl() {
-<<<<<<< HEAD
 		Hello hello = beanClient.getHello();
-=======
-		Hello hello = this.beanClient.getHello();
->>>>>>> b8129f52
 		assertThat(hello).as("hello was null").isNotNull();
 		assertThat(hello).as("first hello didn't match").isEqualTo(new Hello("hello world 1"));
 	}
 
 	@Test
-<<<<<<< HEAD
-	public void testBeanUrlNoProtocol() {
+	void testBeanUrlNoProtocol() {
 		Hello hello = beanClientNoProtocol.getHello();
-=======
-	void testBeanUrlNoProtocol() {
-		Hello hello = this.beanClientNoProtocol.getHello();
->>>>>>> b8129f52
 		assertThat(hello).as("hello was null").isNotNull();
 		assertThat(hello).as("first hello didn't match").isEqualTo(new Hello("hello world 1"));
 	}
@@ -202,12 +173,7 @@
 
 		private String message;
 
-<<<<<<< HEAD
 		Hello() {
-=======
-		public Hello() {
-
->>>>>>> b8129f52
 		}
 
 		Hello(String message) {
