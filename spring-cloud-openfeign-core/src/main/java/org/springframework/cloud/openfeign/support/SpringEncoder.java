--- conflicted
+++ resolved
@@ -115,16 +115,9 @@
 		}
 	}
 
-<<<<<<< HEAD
 	private void encodeWithMessageConverter(Object requestBody, Type bodyType, RequestTemplate request,
 			MediaType requestContentType) {
 		for (HttpMessageConverter messageConverter : this.messageConverters.getObject().getConverters()) {
-=======
-	private void encodeWithMessageConverter(Object requestBody, Type bodyType,
-			RequestTemplate request, MediaType requestContentType) {
-		for (HttpMessageConverter messageConverter : messageConverters.getObject()
-				.getConverters()) {
->>>>>>> d897b18e
 			FeignOutputMessage outputMessage;
 			try {
 				if (messageConverter instanceof GenericHttpMessageConverter) {
@@ -221,22 +214,15 @@
 	}
 
 	private boolean isFormRelatedContentType(MediaType requestContentType) {
-		return isMultipartType(requestContentType)
-				|| isFormUrlEncoded(requestContentType);
+		return isMultipartType(requestContentType) || isFormUrlEncoded(requestContentType);
 	}
 
 	private boolean isMultipartType(MediaType requestContentType) {
-<<<<<<< HEAD
-		return Arrays.asList(MediaType.MULTIPART_FORM_DATA, MediaType.MULTIPART_MIXED, MediaType.MULTIPART_RELATED)
-				.contains(requestContentType);
-=======
-		return Arrays.asList(MULTIPART_FORM_DATA, MULTIPART_MIXED, MULTIPART_RELATED)
-				.contains(requestContentType);
+		return Arrays.asList(MULTIPART_FORM_DATA, MULTIPART_MIXED, MULTIPART_RELATED).contains(requestContentType);
 	}
 
 	private boolean isFormUrlEncoded(MediaType requestContentType) {
 		return Objects.equals(APPLICATION_FORM_URLENCODED, requestContentType);
->>>>>>> d897b18e
 	}
 
 	private boolean binaryContentType(FeignOutputMessage outputMessage) {
