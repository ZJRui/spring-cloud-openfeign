--- conflicted
+++ resolved
@@ -65,16 +65,9 @@
 
 		private final Page<T> delegate;
 
-<<<<<<< HEAD
 		SimplePageImpl(@JsonProperty("content") List<T> content, @JsonProperty("number") int number,
-				@JsonProperty("size") int size, @JsonProperty("totalElements") long totalElements,
-=======
-		SimplePageImpl(@JsonProperty("content") List<T> content,
-				@JsonProperty("number") int number, @JsonProperty("size") int size,
-				@JsonProperty("totalElements") @JsonAlias({ "total-elements",
-						"total_elements", "totalelements",
-						"TotalElements" }) long totalElements,
->>>>>>> 27a39679
+				@JsonProperty("size") int size, @JsonProperty("totalElements") @JsonAlias({ "total-elements",
+						"total_elements", "totalelements", "TotalElements" }) long totalElements,
 				@JsonProperty("sort") Sort sort) {
 			PageRequest pageRequest;
 			if (sort != null) {
